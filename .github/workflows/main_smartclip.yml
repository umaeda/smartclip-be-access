# Docs for the Azure Web Apps Deploy action: https://github.com/azure/functions-action
# More GitHub Actions for Azure: https://github.com/Azure/actions
# More info on Python, GitHub Actions, and Azure Functions: https://aka.ms/python-webapps-actions

name: Build and deploy Python project to Azure Function App - smartclip

on:
  push:
    branches:
      - main
  workflow_dispatch:

env:
  AZURE_FUNCTIONAPP_PACKAGE_PATH: '.' # set this to the path to your web app project, defaults to the repository root
  PYTHON_VERSION: '3.12' # set this to the python version to use (supports 3.6, 3.7, 3.8)

jobs:
  build:
    runs-on: ubuntu-latest
<<<<<<< HEAD
    # Não são necessárias permissões especiais aqui se usar o login padrão do Azure 
=======
    permissions:
      contents: read #This is required for actions/checkout
>>>>>>> d74d358f

    steps:
      - name: Checkout repository
        uses: actions/checkout@v4

      - name: Setup Python version
        uses: actions/setup-python@v5
        with:
          python-version: ${{ env.PYTHON_VERSION }}

      - name: Create and start virtual environment
        run: |
          python -m venv venv
          source venv/bin/activate

      - name: Install dependencies
        run: pip install -r requirements.txt

      # Optional: Add step to run tests here

      - name: Zip artifact for deployment
        run: zip release.zip ./* -r

      - name: Upload artifact for deployment job
        uses: actions/upload-artifact@v4
        with:
          name: python-app
          path: |
            release.zip
            !venv/

  deploy:
    runs-on: ubuntu-latest
    needs: build
    permissions:
      id-token: write #This is required for requesting the JWT
      contents: read #This is required for actions/checkout

    steps:
      - name: Download artifact from build job
        uses: actions/download-artifact@v4
        with:
          name: python-app

      - name: Unzip artifact for deployment
        run: unzip release.zip     
        
      - name: Login to Azure
        uses: azure/login@v2
        with:
          client-id: ${{ secrets.AZUREAPPSERVICE_CLIENTID_9F761737948E44C1A8B870E1F619B6EC }}
          tenant-id: ${{ secrets.AZUREAPPSERVICE_TENANTID_1A9ABC7A6FD44720974AAC97AEC8C9ED }}
          subscription-id: ${{ secrets.AZUREAPPSERVICE_SUBSCRIPTIONID_5D4A5AC19A31422E8867E04D62A782ED }}

      - name: 'Deploy to Azure Functions'
        uses: Azure/functions-action@v1
        id: deploy-to-function
        with:
          app-name: 'smartclip'
          slot-name: 'Production'
          package: ${{ env.AZURE_FUNCTIONAPP_PACKAGE_PATH }}
          <|MERGE_RESOLUTION|>--- conflicted
+++ resolved
@@ -1,87 +1,71 @@
-# Docs for the Azure Web Apps Deploy action: https://github.com/azure/functions-action
-# More GitHub Actions for Azure: https://github.com/Azure/actions
-# More info on Python, GitHub Actions, and Azure Functions: https://aka.ms/python-webapps-actions
-
-name: Build and deploy Python project to Azure Function App - smartclip
-
-on:
-  push:
-    branches:
-      - main
-  workflow_dispatch:
-
-env:
-  AZURE_FUNCTIONAPP_PACKAGE_PATH: '.' # set this to the path to your web app project, defaults to the repository root
-  PYTHON_VERSION: '3.12' # set this to the python version to use (supports 3.6, 3.7, 3.8)
-
-jobs:
-  build:
-    runs-on: ubuntu-latest
-<<<<<<< HEAD
-    # Não são necessárias permissões especiais aqui se usar o login padrão do Azure 
-=======
-    permissions:
-      contents: read #This is required for actions/checkout
->>>>>>> d74d358f
-
-    steps:
-      - name: Checkout repository
-        uses: actions/checkout@v4
-
-      - name: Setup Python version
-        uses: actions/setup-python@v5
-        with:
-          python-version: ${{ env.PYTHON_VERSION }}
-
-      - name: Create and start virtual environment
-        run: |
-          python -m venv venv
-          source venv/bin/activate
-
-      - name: Install dependencies
-        run: pip install -r requirements.txt
-
-      # Optional: Add step to run tests here
-
-      - name: Zip artifact for deployment
-        run: zip release.zip ./* -r
-
-      - name: Upload artifact for deployment job
-        uses: actions/upload-artifact@v4
-        with:
-          name: python-app
-          path: |
-            release.zip
-            !venv/
-
-  deploy:
-    runs-on: ubuntu-latest
-    needs: build
-    permissions:
-      id-token: write #This is required for requesting the JWT
-      contents: read #This is required for actions/checkout
-
-    steps:
-      - name: Download artifact from build job
-        uses: actions/download-artifact@v4
-        with:
-          name: python-app
-
-      - name: Unzip artifact for deployment
-        run: unzip release.zip     
-        
-      - name: Login to Azure
-        uses: azure/login@v2
-        with:
-          client-id: ${{ secrets.AZUREAPPSERVICE_CLIENTID_9F761737948E44C1A8B870E1F619B6EC }}
-          tenant-id: ${{ secrets.AZUREAPPSERVICE_TENANTID_1A9ABC7A6FD44720974AAC97AEC8C9ED }}
-          subscription-id: ${{ secrets.AZUREAPPSERVICE_SUBSCRIPTIONID_5D4A5AC19A31422E8867E04D62A782ED }}
-
-      - name: 'Deploy to Azure Functions'
-        uses: Azure/functions-action@v1
-        id: deploy-to-function
-        with:
-          app-name: 'smartclip'
-          slot-name: 'Production'
-          package: ${{ env.AZURE_FUNCTIONAPP_PACKAGE_PATH }}
+# Docs for the Azure Web Apps Deploy action: https://github.com/azure/functions-action
+# More GitHub Actions for Azure: https://github.com/Azure/actions
+# More info on Python, GitHub Actions, and Azure Functions: https://aka.ms/python-webapps-actions
+
+name: Build and Deploy FastAPI Container to Azure Function App - smartclip
+
+on:
+  push:
+    branches: [ main ]
+  workflow_dispatch:
+
+env:
+  AZURE_FUNCTIONAPP_NAME: 'smartclip'          # Nome do seu Function App (confirmar se está correto)
+  ACR_NAME: 'smartclip'                          # !!! Substitua pelo nome do seu Azure Container Registry (sem .azurecr.io) !!!
+  IMAGE_NAME: 'smartclip-fastapi'             # Nome que você quer dar para a imagem Docker
+
+jobs:
+  build-and-deploy:
+    runs-on: ubuntu-latest
+    # Não são necessárias permissões especiais aqui se usar o login padrão do Azure
+
+    steps:
+      - name: Checkout repository
+        uses: actions/checkout@v4
+
+      # Login no Azure usando os segredos existentes (Service Principal)
+      # Garanta que este SP tenha as roles:
+      # - AcrPush (no seu ACR)
+      # - Contributor ou Website Contributor (no seu Function App)
+      - name: Login to Azure
+        uses: azure/login@v2
+        with:
+          client-id: ${{ secrets.AZUREAPPSERVICE_CLIENTID_31EBBC624F474C89A96B6E581F781A03 }}
+          tenant-id: ${{ secrets.AZUREAPPSERVICE_TENANTID_EF7C8D2182104D628786BDD638F1C935 }}
+          subscription-id: ${{ secrets.AZUREAPPSERVICE_SUBSCRIPTIONID_576E4F27674842098E7045F1B6B641C4 }}
+
+      # Login no Azure Container Registry (ACR) usando a CLI do Azure
+      - name: Log in to Azure Container Registry
+        run: az acr login --name ${{ env.ACR_NAME }}
+
+      # Build da imagem Docker usando o Dockerfile na raiz do projeto
+      # Tag: Define a tag como nome_completo_no_acr:sha_do_commit e nome_completo_no_acr:latest
+      - name: Build Docker image
+        run: |
+          docker build . -t ${{ env.ACR_NAME }}.azurecr.io/${{ env.IMAGE_NAME }}:${{ github.sha }} -t ${{ env.ACR_NAME }}.azurecr.io/${{ env.IMAGE_NAME }}:latest
+
+      # Push da imagem Docker para o ACR (ambas as tags)
+      - name: Push Docker image to ACR
+        run: |
+          docker push ${{ env.ACR_NAME }}.azurecr.io/${{ env.IMAGE_NAME }}:${{ github.sha }}
+          docker push ${{ env.ACR_NAME }}.azurecr.io/${{ env.IMAGE_NAME }}:latest
+
+      # Deploy da imagem do container para o Azure Function App
+      # Assume que o Function App está configurado para usar Managed Identity com role AcrPull no ACR.
+      - name: Deploy to Azure Functions Container App
+        uses: azure/functions-container-action@v1
+        with:
+          app-name: ${{ env.AZURE_FUNCTIONAPP_NAME }}
+          # slot-name: 'Production' # O padrão já é Production
+          image: ${{ env.ACR_NAME }}.azurecr.io/${{ env.IMAGE_NAME }}:${{ github.sha }}
+          # Se o Function App NÃO usar Managed Identity para puxar a imagem do ACR,
+          # forneça as credenciais do ACR aqui (crie os segredos ACR_USERNAME/ACR_PASSWORD no GitHub):
+          # registry-username: ${{ secrets.ACR_USERNAME }}
+          # registry-password: ${{ secrets.ACR_PASSWORD }}
+
+      # Opcional: Logout da sessão da CLI do Azure
+      - name: Logout from Azure
+        if: always() # Executa mesmo se passos anteriores falharem
+        run: az logout --username ${{ secrets.AZUREAPPSERVICE_CLIENTID_31EBBC624F474C89A96B6E581F781A03 }}
+        # Nota: Usar o client-id para logout assume que o SP fez o login.
           