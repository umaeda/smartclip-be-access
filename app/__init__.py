import azure.functions as func

from fastapi import FastAPI, Depends
from fastapi.middleware.cors import CORSMiddleware
from fastapi.exceptions import RequestValidationError
from sqlalchemy.orm import Session
import os


from app.core.config import settings
from app.core.logger import app_logger, RequestLoggingMiddleware
from app.core.security_headers import SecurityHeadersMiddleware
from app.core.csrf import CSRFMiddleware
from app.db.session import engine, SessionLocal
from app.db.base import Base
from fastapi.routing import APIRoute
from fastapi.exceptions import RequestValidationError

<<<<<<< HEAD
# Módulo de configuração do Azure Application Insights removido

=======
>>>>>>> a8b4ad5b
# Create database tables
# Comentar esta linha para produção, pois o Azure Functions não deve criar tabelas automaticamente
# Base.metadata.create_all(bind=engine)

app = FastAPI(
    title=settings.PROJECT_NAME,
    description="Smartclip backend with JWT authentication and role-based access control",
    version="0.1.0",
    openapi_url=f"{settings.API_STR}/openapi.json"
)

# Importar e incluir o router principal
from app.api.routes import api_router


# Set up CORS middleware
origins = [str(origin) for origin in settings.BACKEND_CORS_ORIGINS]
for origin in origins:
    app_logger.debug(f"CORS origin: {origin}")
    
app.add_middleware(
    CORSMiddleware,
    allow_origins=origins,
    allow_credentials=True,
    allow_methods=["*"],
    allow_headers=["*"],
    expose_headers=["x-csrf-token", "set-cookie", "*"],
    max_age=600,
)

# Add CSRF protection middleware
app.add_middleware(CSRFMiddleware)

# Include main API router
from app.api.routes import api_router
app.include_router(api_router, prefix=settings.API_STR)

# Add request logging middleware
app.add_middleware(RequestLoggingMiddleware)

# Add security headers middleware
app.add_middleware(SecurityHeadersMiddleware)

# Configuração do Azure Application Insights removida
if os.getenv("FUNCTIONS_WORKER_RUNTIME"):
    app_logger.info("Ambiente Azure Functions detectado")

for route in app.router.routes:
    app_logger.debug(f"Registered route - Path: {route.path}, Name: {route.name}")

# Dependency to get DB session
def get_db():
    db = SessionLocal()
    try:
        yield db
    finally:
        db.close()

# Importar e registrar o router principal
from app.api.routes import api_router

# Log application startup
app_logger.info(f"Application {settings.PROJECT_NAME} initialized with API at {settings.API_STR}")


# Health check endpoint
@app.get("/health")
def health_check():
    return {"status": "healthy"}


from fastapi.exceptions import RequestValidationError

async def validation_exception_handler(request, exc: RequestValidationError):
    # Log detalhado no nível ERROR para garantir visibilidade dos erros de validação
    formatted_validation_errors = []
    missing_fields = []
    type_errors = []
    other_errors = []
    
    for error in exc.errors():
        error_type = error.get("type")
        loc = error.get("loc", [])
        field = loc[-1] if len(loc) > 0 else ""
        msg = error.get("msg", "")
        formatted_error = f"{field}: {msg} (tipo: {error_type})"
        formatted_validation_errors.append(formatted_error)
        
        # Separar erros por tipo para melhor visualização
        if error_type == "missing":
            missing_fields.append(field)
        elif error_type.startswith("type_error"):
            type_errors.append(f"{field}: {msg}")
        else:
            other_errors.append(f"{field}: {msg}")
    
    # Construir mensagem de log com seções separadas
    log_message = f"ERRO DE VALIDAÇÃO - Path: {request.url.path} - Method: {request.method}\n"
    
    if missing_fields:
        log_message += f"\nCAMPOS OBRIGATÓRIOS FALTANDO:\n" + "\n".join([f"- {field}" for field in missing_fields])
    
    if type_errors:
        log_message += f"\nERROS DE TIPO:\n" + "\n".join([f"- {err}" for err in type_errors])
    
    if other_errors:
        log_message += f"\nOUTROS ERROS:\n" + "\n".join([f"- {err}" for err in other_errors])
    
    # Log com nível ERROR para garantir que seja sempre exibido no console
    app_logger.error(
        log_message,
        extra={
            "request_path": request.url.path,
            "request_method": request.method,
            "request_body": exc.body,
            "validation_errors": exc.errors(),
            "formatted_errors": formatted_validation_errors,
            "missing_fields": missing_fields,
            "type_errors": type_errors,
            "other_errors": other_errors
        }
    )
    
    # Log adicional com os dados brutos para depuração
    app_logger.debug(
        "Dados brutos do erro de validação",
        extra={
            "request_path": request.url.path,
            "request_method": request.method,
            "raw_errors": exc.errors()
        }
    )
    
    # Formatar os erros de validação de forma mais amigável e detalhada
    formatted_errors = []
    error_fields = {}
    
    for error in exc.errors():
        error_type = error.get("type")
        loc = error.get("loc", [])
        field = loc[-1] if len(loc) > 0 else ""
        msg = error.get("msg", "")
        
        # Agrupar erros por campo para melhor visualização
        if field not in error_fields:
            error_fields[field] = []
            
        if error_type == "missing":
            error_message = f"Campo obrigatório"
        elif error_type == "type_error":
            error_message = f"Tipo inválido: {msg}"
        else:
            error_message = msg
            
        error_fields[field].append(error_message)
        formatted_errors.append(f"{field}: {error_message} (tipo: {error_type})")
    
    # Criar resposta estruturada com erros agrupados por campo
    structured_errors = [{
        "field": field,
        "messages": messages
    } for field, messages in error_fields.items()]
    
    from fastapi.responses import JSONResponse
    from fastapi import status
    
    # Preparar resposta com seções específicas para cada tipo de erro
    response_content = {
        "code": "validation_error",
        "message": "Erro de validação nos dados de entrada",
        "errors": structured_errors,
        "error_details": formatted_errors
    }
    
    # Adicionar seção específica para campos obrigatórios faltando
    if missing_fields:
        response_content["missing_required_fields"] = missing_fields
    
    # Adicionar seção específica para erros de tipo
    if type_errors:
        response_content["type_errors"] = type_errors
    
    return JSONResponse(
        status_code=status.HTTP_422_UNPROCESSABLE_ENTITY,
        content=response_content
    )

app.add_exception_handler(RequestValidationError, validation_exception_handler)<|MERGE_RESOLUTION|>--- conflicted
+++ resolved
@@ -2,6 +2,7 @@
 
 from fastapi import FastAPI, Depends
 from fastapi.middleware.cors import CORSMiddleware
+from fastapi.exceptions import RequestValidationError
 from fastapi.exceptions import RequestValidationError
 from sqlalchemy.orm import Session
 import os
@@ -16,11 +17,8 @@
 from fastapi.routing import APIRoute
 from fastapi.exceptions import RequestValidationError
 
-<<<<<<< HEAD
 # Módulo de configuração do Azure Application Insights removido
 
-=======
->>>>>>> a8b4ad5b
 # Create database tables
 # Comentar esta linha para produção, pois o Azure Functions não deve criar tabelas automaticamente
 # Base.metadata.create_all(bind=engine)
@@ -208,4 +206,123 @@
         content=response_content
     )
 
+app.add_exception_handler(RequestValidationError, validation_exception_handler)
+
+
+from fastapi.exceptions import RequestValidationError
+
+async def validation_exception_handler(request, exc: RequestValidationError):
+    # Log detalhado no nível ERROR para garantir visibilidade dos erros de validação
+    formatted_validation_errors = []
+    missing_fields = []
+    type_errors = []
+    other_errors = []
+    
+    for error in exc.errors():
+        error_type = error.get("type")
+        loc = error.get("loc", [])
+        field = loc[-1] if len(loc) > 0 else ""
+        msg = error.get("msg", "")
+        formatted_error = f"{field}: {msg} (tipo: {error_type})"
+        formatted_validation_errors.append(formatted_error)
+        
+        # Separar erros por tipo para melhor visualização
+        if error_type == "missing":
+            missing_fields.append(field)
+        elif error_type.startswith("type_error"):
+            type_errors.append(f"{field}: {msg}")
+        else:
+            other_errors.append(f"{field}: {msg}")
+    
+    # Construir mensagem de log com seções separadas
+    log_message = f"ERRO DE VALIDAÇÃO - Path: {request.url.path} - Method: {request.method}\n"
+    
+    if missing_fields:
+        log_message += f"\nCAMPOS OBRIGATÓRIOS FALTANDO:\n" + "\n".join([f"- {field}" for field in missing_fields])
+    
+    if type_errors:
+        log_message += f"\nERROS DE TIPO:\n" + "\n".join([f"- {err}" for err in type_errors])
+    
+    if other_errors:
+        log_message += f"\nOUTROS ERROS:\n" + "\n".join([f"- {err}" for err in other_errors])
+    
+    # Log com nível ERROR para garantir que seja sempre exibido no console
+    app_logger.error(
+        log_message,
+        extra={
+            "request_path": request.url.path,
+            "request_method": request.method,
+            "request_body": exc.body,
+            "validation_errors": exc.errors(),
+            "formatted_errors": formatted_validation_errors,
+            "missing_fields": missing_fields,
+            "type_errors": type_errors,
+            "other_errors": other_errors
+        }
+    )
+    
+    # Log adicional com os dados brutos para depuração
+    app_logger.debug(
+        "Dados brutos do erro de validação",
+        extra={
+            "request_path": request.url.path,
+            "request_method": request.method,
+            "raw_errors": exc.errors()
+        }
+    )
+    
+    # Formatar os erros de validação de forma mais amigável e detalhada
+    formatted_errors = []
+    error_fields = {}
+    
+    for error in exc.errors():
+        error_type = error.get("type")
+        loc = error.get("loc", [])
+        field = loc[-1] if len(loc) > 0 else ""
+        msg = error.get("msg", "")
+        
+        # Agrupar erros por campo para melhor visualização
+        if field not in error_fields:
+            error_fields[field] = []
+            
+        if error_type == "missing":
+            error_message = f"Campo obrigatório"
+        elif error_type == "type_error":
+            error_message = f"Tipo inválido: {msg}"
+        else:
+            error_message = msg
+            
+        error_fields[field].append(error_message)
+        formatted_errors.append(f"{field}: {error_message} (tipo: {error_type})")
+    
+    # Criar resposta estruturada com erros agrupados por campo
+    structured_errors = [{
+        "field": field,
+        "messages": messages
+    } for field, messages in error_fields.items()]
+    
+    from fastapi.responses import JSONResponse
+    from fastapi import status
+    
+    # Preparar resposta com seções específicas para cada tipo de erro
+    response_content = {
+        "code": "validation_error",
+        "message": "Erro de validação nos dados de entrada",
+        "errors": structured_errors,
+        "error_details": formatted_errors
+    }
+    
+    # Adicionar seção específica para campos obrigatórios faltando
+    if missing_fields:
+        response_content["missing_required_fields"] = missing_fields
+    
+    # Adicionar seção específica para erros de tipo
+    if type_errors:
+        response_content["type_errors"] = type_errors
+    
+    return JSONResponse(
+        status_code=status.HTTP_422_UNPROCESSABLE_ENTITY,
+        content=response_content
+    )
+
 app.add_exception_handler(RequestValidationError, validation_exception_handler)